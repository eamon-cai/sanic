--- conflicted
+++ resolved
@@ -32,29 +32,19 @@
     Router supports basic routing with parameters and method checks
 
     Usage:
-<<<<<<< HEAD
 
     .. code-block:: python
 
-        @sanic.route('/my/url/<my_parameter>', methods=['GET', 'POST', ...])
-        def my_route(request, my_parameter):
-=======
-        @app.route('/my_url/<my_param>', methods=['GET', 'POST', ...])
+        @sanic.route('/my/url/<my_param>', methods=['GET', 'POST', ...])
         def my_route(request, my_param):
->>>>>>> 5a6fb679
             do stuff...
 
     or
-<<<<<<< HEAD
 
     .. code-block:: python
 
-        @sanic.route('/my/url/<my_paramter>:type', methods['GET', 'POST', ...])
-        def my_route_with_type(request, my_parameter):
-=======
-        @app.route('/my_url/<my_param:my_type>', methods=['GET', 'POST', ...])
+        @sanic.route('/my/url/<my_param:my_type>', methods['GET', 'POST', ...])
         def my_route_with_type(request, my_param: my_type):
->>>>>>> 5a6fb679
             do stuff...
 
     Parameters will be passed as keyword arguments to the request handling
