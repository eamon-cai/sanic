--- conflicted
+++ resolved
@@ -1,5 +1,6 @@
 import asyncio
 import warnings
+
 from inspect import isawaitable
 from typing import (
     Any,
@@ -15,6 +16,7 @@
 from urllib.parse import quote
 
 import sanic.app  # noqa
+
 from sanic.compat import Header
 from sanic.exceptions import InvalidUsage, ServerError
 from sanic.log import logger
@@ -23,6 +25,7 @@
 from sanic.server import StreamBuffer
 from sanic.websocket import WebSocketConnection
 
+
 ASGIScope = MutableMapping[str, Any]
 ASGIMessage = MutableMapping[str, Any]
 ASGISend = Callable[[ASGIMessage], Awaitable[None]]
@@ -65,7 +68,9 @@
 class MockTransport:
     _protocol: Optional[MockProtocol]
 
-    def __init__(self, scope: ASGIScope, receive: ASGIReceive, send: ASGISend) -> None:
+    def __init__(
+        self, scope: ASGIScope, receive: ASGIReceive, send: ASGISend
+    ) -> None:
         self.scope = scope
         self._receive = receive
         self._send = send
@@ -141,7 +146,9 @@
         ) + self.asgi_app.sanic_app.listeners.get("after_server_start", [])
 
         for handler in listeners:
-            response = handler(self.asgi_app.sanic_app, self.asgi_app.sanic_app.loop)
+            response = handler(
+                self.asgi_app.sanic_app, self.asgi_app.sanic_app.loop
+            )
             if isawaitable(response):
                 await response
 
@@ -159,7 +166,9 @@
         ) + self.asgi_app.sanic_app.listeners.get("after_server_stop", [])
 
         for handler in listeners:
-            response = handler(self.asgi_app.sanic_app, self.asgi_app.sanic_app.loop)
+            response = handler(
+                self.asgi_app.sanic_app, self.asgi_app.sanic_app.loop
+            )
             if isawaitable(response):
                 await response
 
@@ -204,13 +213,19 @@
                 for key, value in scope.get("headers", [])
             ]
         )
-        instance.do_stream = True if headers.get("expect") == "100-continue" else False
+        instance.do_stream = (
+            True if headers.get("expect") == "100-continue" else False
+        )
         instance.lifespan = Lifespan(instance)
 
         if scope["type"] == "lifespan":
             await instance.lifespan(scope, receive, send)
         else:
-            path = scope["path"][1:] if scope["path"].startswith("/") else scope["path"]
+            path = (
+                scope["path"][1:]
+                if scope["path"].startswith("/")
+                else scope["path"]
+            )
             url = "/".join([scope.get("root_path", ""), quote(path)])
             url_bytes = url.encode("latin-1")
             url_bytes += b"?" + scope["query_string"]
@@ -233,11 +248,18 @@
 
             request_class = sanic_app.request_class or Request
             instance.request = request_class(
-                url_bytes, headers, version, method, instance.transport, sanic_app,
+                url_bytes,
+                headers,
+                version,
+                method,
+                instance.transport,
+                sanic_app,
             )
 
             if sanic_app.is_request_stream:
-                is_stream_handler = sanic_app.router.is_stream_handler(instance.request)
+                is_stream_handler = sanic_app.router.is_stream_handler(
+                    instance.request
+                )
                 if is_stream_handler:
                     instance.request.stream = StreamBuffer(
                         sanic_app.config.REQUEST_BUFFER_QUEUE_SIZE
@@ -320,7 +342,9 @@
                 type(response),
             )
             exception = ServerError("Invalid response type")
-            response = self.sanic_app.error_handler.response(self.request, exception)
+            response = self.sanic_app.error_handler.response(
+                self.request, exception
+            )
             headers = [
                 (str(name).encode("latin-1"), str(value).encode("latin-1"))
                 for name, value in response.headers.items()
@@ -328,13 +352,6 @@
             ]
 
         response.asgi = True
-<<<<<<< HEAD
-
-        if "content-length" not in response.headers and not isinstance(
-            response, StreamingHTTPResponse
-        ):
-            headers += [(b"content-length", str(len(response.body)).encode("latin-1"))]
-=======
         is_streaming = isinstance(response, StreamingHTTPResponse)
         if is_streaming and getattr(response, "chunked", False):
             # disable sanic chunking, this is done at the ASGI-server level
@@ -352,10 +369,11 @@
                     str(len(getattr(response, "body", b""))).encode("latin-1"),
                 )
             ]
->>>>>>> 468f4ac7
 
         if "content-type" not in response.headers:
-            headers += [(b"content-type", str(response.content_type).encode("latin-1"))]
+            headers += [
+                (b"content-type", str(response.content_type).encode("latin-1"))
+            ]
 
         if response.cookies:
             cookies.update(
@@ -367,7 +385,8 @@
             )
 
         headers += [
-            (b"set-cookie", cookie.encode("utf-8")) for k, cookie in cookies.items()
+            (b"set-cookie", cookie.encode("utf-8"))
+            for k, cookie in cookies.items()
         ]
 
         await self.transport.send(
